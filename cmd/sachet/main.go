--- conflicted
+++ resolved
@@ -218,13 +218,10 @@
 		return tencentcloud.NewTencentCloud(config.Providers.TencentCloud)
 	case "sap":
 		return sap.NewSap(config.Providers.Sap), nil
-<<<<<<< HEAD
 	case "esendex":
 		return esendex.NewEsendex(config.Providers.Esendex), nil
-=======
 	case "sms77":
 		return sms77.NewSms77(config.Providers.Sms77), nil
->>>>>>> 57e0edda
 	}
 
 	return nil, fmt.Errorf("%s: Unknown provider", name)
