package main

import (
	"encoding/json"
	"flag"
	"fmt"
	"log"
	"net/http"
	"os"
	"strconv"
	"strings"

	"github.com/messagebird/sachet"
	"github.com/prometheus/alertmanager/template"
	"github.com/prometheus/client_golang/prometheus"
)

var (
	listenAddress = flag.String("listen-address", ":9876", "The address to listen on for HTTP requests.")
	configFile    = flag.String("config", "config.yaml", "The configuration file")
)

func main() {
	flag.Parse()
	log.SetFlags(log.LstdFlags | log.Lshortfile)

	LoadConfig(*configFile)

	http.HandleFunc("/alert", func(w http.ResponseWriter, r *http.Request) {
		defer r.Body.Close()

		// https://godoc.org/github.com/prometheus/alertmanager/template#Data
		data := template.Data{}
		if err := json.NewDecoder(r.Body).Decode(&data); err != nil {
			errorHandler(w, http.StatusBadRequest, err, "?")
			return
		}

		receiverConf := receiverConfByReceiver(data.Receiver)
		if receiverConf == nil {
			errorHandler(w, http.StatusBadRequest, fmt.Errorf("Receiver missing"), "?")
			return
		}
		provider, err := providerByName(receiverConf.Provider)
		if err != nil {
			errorHandler(w, http.StatusInternalServerError, err, receiverConf.Provider)
			return
		}

		var text string
		if len(data.Alerts) > 1 {
			text = fmt.Sprintf("Firing: %d, Resolved: %d", len(data.Alerts.Firing()), len(data.Alerts.Resolved()))
		} else if len(data.Alerts) == 1 {
			alert := data.Alerts[0]
			tuples := []string{}
			for k, v := range alert.Labels {
				tuples = append(tuples, k+"= "+v)
			}
			text = strings.ToUpper(data.Status) + " \n" + strings.Join(tuples, "\n")
		} else {
			text = "Alert \n" + strings.Join(data.CommonLabels.Values(), " | ")
		}

		message := sachet.Message{
			To:   receiverConf.To,
			From: receiverConf.From,
			Text: text,
		}

		if err = provider.Send(message); err != nil {
			errorHandler(w, http.StatusBadRequest, err, receiverConf.Provider)
			return
		}

		requestTotal.WithLabelValues("200", receiverConf.Provider).Inc()
	})

	http.Handle("/metrics", prometheus.Handler())

	if os.Getenv("PORT") != "" {
		*listenAddress = ":" + os.Getenv("PORT")
	}

	log.Fatal(http.ListenAndServe(*listenAddress, nil))
}

// receiverConfByReceiver loops the receiver conf list and returns the first instance with that name
func receiverConfByReceiver(name string) *ReceiverConf {
	for i := range config.Receivers {
		rc := &config.Receivers[i]
		if rc.Name == name {
			return rc
		}
	}
	return nil
}

func providerByName(name string) (sachet.Provider, error) {
	switch name {
	case "messagebird":
		return sachet.NewMessageBird(config.Providers.MessageBird), nil
	case "nexmo":
		return sachet.NewNexmo(config.Providers.Nexmo)
	case "twilio":
		return sachet.NewTwilio(config.Providers.Twilio), nil
<<<<<<< HEAD
	case "infobip":
		return sachet.NewInfobip(config.Providers.Infobip), nil

=======
    case "exotel":
	    return sachet.NewExotel(config.Providers.Exotel),nil
>>>>>>> af469af0
	}

	return nil, fmt.Errorf("%s: Unknown provider", name)
}

func errorHandler(w http.ResponseWriter, status int, err error, provider string) {
	w.WriteHeader(status)

	data := struct {
		Error   bool
		Status  int
		Message string
	}{
		true,
		status,
		err.Error(),
	}
	// respond json
	bytes, _ := json.Marshal(data)
	json := string(bytes[:])
	fmt.Fprint(w, json)

	log.Println("Error: " + json)
	requestTotal.WithLabelValues(strconv.FormatInt(int64(status), 10), provider).Inc()
}<|MERGE_RESOLUTION|>--- conflicted
+++ resolved
@@ -103,14 +103,10 @@
 		return sachet.NewNexmo(config.Providers.Nexmo)
 	case "twilio":
 		return sachet.NewTwilio(config.Providers.Twilio), nil
-<<<<<<< HEAD
 	case "infobip":
 		return sachet.NewInfobip(config.Providers.Infobip), nil
-
-=======
-    case "exotel":
-	    return sachet.NewExotel(config.Providers.Exotel),nil
->>>>>>> af469af0
+  case "exotel":
+	  return sachet.NewExotel(config.Providers.Exotel),nil
 	}
 
 	return nil, fmt.Errorf("%s: Unknown provider", name)
