--- conflicted
+++ resolved
@@ -228,13 +228,10 @@
 		return sms77.NewSms77(config.Providers.Sms77), nil
 	case "ghasedak":
 		return ghasedak.NewGhasedak(config.Providers.Ghasedak), nil
-<<<<<<< HEAD
 	case "sfr":
 		return sfr.NewSfr(config.Providers.Sfr), nil
-=======
 	case "textmagic":
 		return textmagic.NewTextMagic(config.Providers.TextMagic), nil
->>>>>>> c07809d7
 	}
 
 	return nil, fmt.Errorf("%s: Unknown provider", name)
