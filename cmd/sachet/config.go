--- conflicted
+++ resolved
@@ -19,11 +19,8 @@
 		MessageBird sachet.MessageBirdConfig
 		Nexmo       sachet.NexmoConfig
 		Twilio      sachet.TwilioConfig
-<<<<<<< HEAD
 		Infobip     sachet.InfobipConfig
-=======
 		Exotel      sachet.ExotelConfig
->>>>>>> af469af0
 	}
 
 	Receivers []ReceiverConf
