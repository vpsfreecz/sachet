package main

import (
	"io/ioutil"

	"github.com/messagebird/sachet/provider/esendex"

	"github.com/messagebird/sachet/provider/aliyun"
	"github.com/messagebird/sachet/provider/aspsms"
	"github.com/messagebird/sachet/provider/cm"
	"github.com/messagebird/sachet/provider/exotel"
	"github.com/messagebird/sachet/provider/freemobile"
	"github.com/messagebird/sachet/provider/ghasedak"
	"github.com/messagebird/sachet/provider/infobip"
	"github.com/messagebird/sachet/provider/kannel"
	"github.com/messagebird/sachet/provider/kavenegar"
	"github.com/messagebird/sachet/provider/mailruim"
	"github.com/messagebird/sachet/provider/mediaburst"
	"github.com/messagebird/sachet/provider/messagebird"
	"github.com/messagebird/sachet/provider/nexmo"
	"github.com/messagebird/sachet/provider/nowsms"
	"github.com/messagebird/sachet/provider/otc"
	"github.com/messagebird/sachet/provider/ovh"
	"github.com/messagebird/sachet/provider/pushbullet"
	"github.com/messagebird/sachet/provider/sap"
	"github.com/messagebird/sachet/provider/sipgate"
	"github.com/messagebird/sachet/provider/sms77"
	"github.com/messagebird/sachet/provider/smsc"
	"github.com/messagebird/sachet/provider/telegram"
	"github.com/messagebird/sachet/provider/tencentcloud"
	"github.com/messagebird/sachet/provider/turbosms"
	"github.com/messagebird/sachet/provider/twilio"

	"github.com/prometheus/alertmanager/template"
	"gopkg.in/yaml.v2"
)

type ReceiverConf struct {
	Name     string
	Provider string
	To       []string
	From     string
	Text     string
	Type     string
}

var config struct {
	Providers struct {
		MessageBird  messagebird.Config
		Nexmo        nexmo.Config
		Twilio       twilio.Config
		Infobip      infobip.Config
		Kannel       kannel.Config
		KaveNegar    kavenegar.Config
		Exotel       exotel.Config
		CM           cm.Config
		MailruIM     mailruim.Config
		Telegram     telegram.Config
		Turbosms     turbosms.Config
		Smsc         smsc.Config
		OTC          otc.Config
		MediaBurst   mediaburst.Config
		FreeMobile   freemobile.Config
		AspSms       aspsms.Config
		Sipgate      sipgate.Config
		Pushbullet   pushbullet.Config
		NowSms       nowsms.Config
		Aliyun       aliyun.Config
		OVH          ovh.Config
		TencentCloud tencentcloud.Config
		Sap          sap.Config
		Esendex      esendex.Config
<<<<<<< HEAD
		Sms77        sms77.Sms77Config
		Ghasedak     ghasedak.Config
=======
		Sms77        sms77.Config
>>>>>>> 646e7a2e
	}

	Receivers []ReceiverConf
	Templates []string
}
var tmpl *template.Template

// LoadConfig loads the specified YAML configuration file.
func LoadConfig(filename string) error {
	content, err := ioutil.ReadFile(filename)
	if err != nil {
		return err
	}

	err = yaml.Unmarshal(content, &config)
	if err != nil {
		return err
	}

	tmpl, err = template.FromGlobs(config.Templates...)
	return err
}<|MERGE_RESOLUTION|>--- conflicted
+++ resolved
@@ -70,12 +70,8 @@
 		TencentCloud tencentcloud.Config
 		Sap          sap.Config
 		Esendex      esendex.Config
-<<<<<<< HEAD
-		Sms77        sms77.Sms77Config
+		Sms77        sms77.Config
 		Ghasedak     ghasedak.Config
-=======
-		Sms77        sms77.Config
->>>>>>> 646e7a2e
 	}
 
 	Receivers []ReceiverConf
