package main

import (
	"io/ioutil"

	"github.com/messagebird/sachet/provider/cm"
	"github.com/messagebird/sachet/provider/exotel"
	"github.com/messagebird/sachet/provider/infobip"
	"github.com/messagebird/sachet/provider/mediaburst"
	"github.com/messagebird/sachet/provider/messagebird"
	"github.com/messagebird/sachet/provider/nexmo"
	"github.com/messagebird/sachet/provider/otc"
	"github.com/messagebird/sachet/provider/telegram"
	"github.com/messagebird/sachet/provider/turbosms"
	"github.com/messagebird/sachet/provider/twilio"

	"gopkg.in/yaml.v2"
)

type ReceiverConf struct {
	Name     string
	Provider string
	To       []string
	From     string
}

var config struct {
	Providers struct {
		MessageBird messagebird.MessageBirdConfig
		Nexmo       nexmo.NexmoConfig
		Twilio      twilio.TwilioConfig
		Infobip     infobip.InfobipConfig
		Exotel      exotel.ExotelConfig
		CM          cm.CMConfig
		Telegram    telegram.TelegramConfig
		Turbosms    turbosms.TurbosmsConfig
<<<<<<< HEAD
		OTC         otc.OTCConfig
=======
		MediaBurst  mediaburst.MediaBurstConfig
>>>>>>> 047fff93
	}

	Receivers []ReceiverConf
}

// LoadConfig loads the specified YAML configuration file.
func LoadConfig(filename string) error {
	content, err := ioutil.ReadFile(filename)
	if err != nil {
		return err
	}

	err = yaml.Unmarshal(content, &config)
	if err != nil {
		return err
	}

	return nil
}<|MERGE_RESOLUTION|>--- conflicted
+++ resolved
@@ -34,11 +34,8 @@
 		CM          cm.CMConfig
 		Telegram    telegram.TelegramConfig
 		Turbosms    turbosms.TurbosmsConfig
-<<<<<<< HEAD
 		OTC         otc.OTCConfig
-=======
 		MediaBurst  mediaburst.MediaBurstConfig
->>>>>>> 047fff93
 	}
 
 	Receivers []ReceiverConf
