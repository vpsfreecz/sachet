--- conflicted
+++ resolved
@@ -8,11 +8,8 @@
 	"github.com/messagebird/sachet/provider/infobip"
 	"github.com/messagebird/sachet/provider/messagebird"
 	"github.com/messagebird/sachet/provider/nexmo"
-<<<<<<< HEAD
 	"github.com/messagebird/sachet/provider/telegram"
-=======
 	"github.com/messagebird/sachet/provider/turbosms"
->>>>>>> 39ffed90
 	"github.com/messagebird/sachet/provider/twilio"
 
 	"gopkg.in/yaml.v2"
@@ -33,11 +30,8 @@
 		Infobip     infobip.InfobipConfig
 		Exotel      exotel.ExotelConfig
 		CM          cm.CMConfig
-<<<<<<< HEAD
 		Telegram    telegram.TelegramConfig
-=======
 		Turbosms    turbosms.TurbosmsConfig
->>>>>>> 39ffed90
 	}
 
 	Receivers []ReceiverConf
