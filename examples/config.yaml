providers:
  messagebird:
    access_key: 'live_qKwVZ02ULV70GqabBYxLU8d5r'
  nexmo:
    api_key: '18e0a6e9'
    api_secret: 'ea44c2d9'
  infobip:
    token: "sasasa"
    secret: "sasasa"
  exotel:
    account_sid: 'sachet'
    auth_token: 'bbba3f4afc0b4ee76c93e43b7c1b2d4350d1a0e8'
  twilio:
    account_sid: 'aCb3bbaacc554b'
    auth_token: '4736473aaabbcc66'
  turbosms:
    login: 'visla'
    password: '44444'
  cm:
    producttoken: '00000000-0000-0000-0000-000000000000'
<<<<<<< HEAD
  telegram:
    token: "724679217:aa26V5mK3e2qkGsSlTT-iHreaa5FUyy3Z_0"
=======
  mediaburst:
    api_key: 'aa66sdfasfsda7887fdsf7sdf87fsdf7sdf7dsfd'
>>>>>>> fe5ee083

receivers:
  - name: 'team-sms'
    provider: 'messagebird'
    to:
      - '+919742033616'
    from: '08039591643'
  - name: 'team-chat'
    provider: 'telegram'
    to:
      - '164451814' # the chat id of a user. Get yours at https://telegram.me/userinfobot
<|MERGE_RESOLUTION|>--- conflicted
+++ resolved
@@ -18,13 +18,10 @@
     password: '44444'
   cm:
     producttoken: '00000000-0000-0000-0000-000000000000'
-<<<<<<< HEAD
   telegram:
     token: "724679217:aa26V5mK3e2qkGsSlTT-iHreaa5FUyy3Z_0"
-=======
   mediaburst:
     api_key: 'aa66sdfasfsda7887fdsf7sdf87fsdf7sdf7dsfd'
->>>>>>> fe5ee083
 
 receivers:
   - name: 'team-sms'
