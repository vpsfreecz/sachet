providers:
  messagebird:
    access_key: 'live_qKwVZ02ULV70GqabBYxLU8d5r'
  nexmo:
    api_key: '18e0a6e9'
    api_secret: 'ea44c2d9'
  infobip:
    token: "sasasa"
    secret: "sasasa"
  exotel:
    account_sid: 'sachet'
    auth_token: 'bbba3f4afc0b4ee76c93e43b7c1b2d4350d1a0e8'
  twilio:
    account_sid: 'aCb3bbaacc554b'
    auth_token: '4736473aaabbcc66'
  turbosms:
    login: 'visla'
    password: '44444'
  cm:
    producttoken: '00000000-0000-0000-0000-000000000000'
  telegram:
    token: "724679217:aa26V5mK3e2qkGsSlTT-iHreaa5FUyy3Z_0"
<<<<<<< HEAD
  otc:
    identity_endpoint: https://iam.eu-de.otc.t-systems.com:443/v3/auth/tokens
    domain_name: domain_name
    project_name: project_name
    username: username
    password: password
    project_id: project_id
=======
  mediaburst:
    api_key: 'aa66sdfasfsda7887fdsf7sdf87fsdf7sdf7dsfd'
>>>>>>> 047fff93

receivers:
  - name: 'team-sms'
    provider: 'messagebird'
    to:
      - '+919742033616'
    from: '08039591643'
  - name: 'team-chat'
    provider: 'telegram'
    to:
      - '164451814' # the chat id of a user. Get yours at https://telegram.me/userinfobot
<|MERGE_RESOLUTION|>--- conflicted
+++ resolved
@@ -20,7 +20,6 @@
     producttoken: '00000000-0000-0000-0000-000000000000'
   telegram:
     token: "724679217:aa26V5mK3e2qkGsSlTT-iHreaa5FUyy3Z_0"
-<<<<<<< HEAD
   otc:
     identity_endpoint: https://iam.eu-de.otc.t-systems.com:443/v3/auth/tokens
     domain_name: domain_name
@@ -28,10 +27,8 @@
     username: username
     password: password
     project_id: project_id
-=======
   mediaburst:
     api_key: 'aa66sdfasfsda7887fdsf7sdf87fsdf7sdf7dsfd'
->>>>>>> 047fff93
 
 receivers:
   - name: 'team-sms'
