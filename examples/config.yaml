--- conflicted
+++ resolved
@@ -4,15 +4,12 @@
   nexmo:
     api_key: '18e0a6e9'
     api_secret: 'ea44c2d9'
-<<<<<<< HEAD
   infobip:
     token: "sasasa"
     secret: "sasasa"
-=======
   exotel:
     account_sid: 'sachet'
     auth_token: 'bbba3f4afc0b4ee76c93e43b7c1b2d4350d1a0e8'
->>>>>>> af469af0
   twilio:
     account_sid: 'aCb3bbaacc554b'
     auth_token: '4736473aaabbcc66'
