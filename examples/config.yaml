providers:
  aliyun:
    region_id: cn-hangzhou
    access_key: access_key
    access_key_secret: access_key_secret
    sign_name: sign_name
    template_code: template_code
    template_param_key: text
  messagebird:
    access_key: 'live_qKwVZ02ULV70GqabBYxLU8d5r'
    debug: true
  nexmo:
    api_key: '18e0a6e9'
    api_secret: 'ea44c2d9'
  infobip:
    token: "sasasa"
    secret: "sasasa"
  kannel:
    # url: "http://localhost:13013/cgi-bin/sendsms"
    url: "http://httpbin.org/get"
    username: "tester"
    password: "foobar"
  exotel:
    account_sid: 'sachet'
    auth_token: 'bbba3f4afc0b4ee76c93e43b7c1b2d4350d1a0e8'
  twilio:
    account_sid: 'aCb3bbaacc554b'
    auth_token: '4736473aaabbcc66'
  turbosms:
    login: 'visla'
    password: '44444'
  smsc:
    login: sachet
    password: sachet
    sender: SACHET
  cm:
    producttoken: '00000000-0000-0000-0000-000000000000'
  telegram:
    token: "724679217:aa26V5mK3e2qkGsSlTT-iHreaa5FUyy3Z_0"
  mailruim:
    token: 000.0000000000.0000000000:0000000000
    url: https://api.icq.net/bot/v1
  otc:
    identity_endpoint: https://iam.eu-de.otc.t-systems.com:443/v3/auth/tokens
    domain_name: domain_name
    project_name: project_name
    username: username
    password: password
    project_id: project_id
  mediaburst:
    api_key: 'aa66sdfasfsda7887fdsf7sdf87fsdf7sdf7dsfd'
  freemobile:
    username: 'my-user-name'
    password: 'secret'
    url: "https://smsapi.free-mobile.fr/sendmsg"
  aspsms:
    username: 'username'
    password: 'password'
  sipgate:
    username: 'username'
    password: 'password'
  pushbullet:
    access_token: 'o.AbCdEfGhIjKlMnOpQrStUvWxYz012345'
  nowsms:
    username: 'username'
    password: 'password'
  ovh:
    endpoint: ovh-eu
    application_key: application_key
    application_secret: application_secret
    consumer_key: consumer_key
    service_name: sms-xxx-1
    sender_for_response: true # True if the SMS can be reply by the receiver (if false from in receiver must valid and recorded in OVH API)
  tencentcloud:
    region_id: ap-shanghai
    secret_id: AKIDWqaCa1aNL3V0MtSG7mCZPjvrgJhqdgeN
    secret_key: d5JLBreHfnfJjHbffWCsSoF8wYs5pNgl
    app_id: 111233
    sign_name: sign_name
    template_code: 123233
    truncate: true
  sap:
    url: "https://sms-pp.sapmobileservices.com/cmn/xxxxx/xxxxx.sms"
    auth_hash: ""
  kavenegar:
    api_token: 'KAVENEGAR_API_TOKEN'
<<<<<<< HEAD
  esendex:
    user: 'name'
    api_token: 'TOKEN'
    account_reference: 'reference'
=======
  sms77:
    api_key: 'HeJyJSAvBWDn5RwNfhQGKZI6poCLk7pUXjpxctipYHWGsjoHtWNDI3d4De8gkoVe'
    debug: false
>>>>>>> 57e0edda

templates:
  - telegram.tmpl

receivers:
  - name: 'team-sms'
    provider: 'messagebird'
    to:
      - '+919742033616'
    from: '08039591643'
  - name: 'team-chat'
    provider: 'telegram'
    to:
      - '164451814' # the chat id of a user. Get yours at https://telegram.me/userinfobot
    text: '{{ .GroupLabels.alertname }} @ {{ .Labels.instance }}: {{ .Status | toUpper }}'
  - name: 'pushbullet'
    provider: 'pushbullet'
    to:
      - device:My Nickname
      - channel:mytag
  - name: 'nowsms'
    provider: 'nowsms'
    to:
      - '332432432'
      - '4242334534'

  - name: 'sap'
    provider: "sap"
    to:
      - '+336xxxxxxxx'
  - name: 'kavenegar'
    provider: 'kavenegar'
    from: '10008663'
    to:
      - '09123456789'
      - '09129876543'<|MERGE_RESOLUTION|>--- conflicted
+++ resolved
@@ -84,16 +84,13 @@
     auth_hash: ""
   kavenegar:
     api_token: 'KAVENEGAR_API_TOKEN'
-<<<<<<< HEAD
   esendex:
     user: 'name'
     api_token: 'TOKEN'
     account_reference: 'reference'
-=======
   sms77:
-    api_key: 'HeJyJSAvBWDn5RwNfhQGKZI6poCLk7pUXjpxctipYHWGsjoHtWNDI3d4De8gkoVe'
+    api_key: 'api_key'
     debug: false
->>>>>>> 57e0edda
 
 templates:
   - telegram.tmpl
